--- conflicted
+++ resolved
@@ -1,122 +1,106 @@
-[tool.poetry]
-name = "lootscraper"
-version = "1.5.0"
-description = "RSS feeds and Telegram bot for free game and loot offers."
-authors = ["Eiko Wagenknecht <git@eiko-wagenknecht.de>"]
-readme = "README.md"
-license = "CC-BY-NC-SA-4.0"
-repository = "https://github.com/eikowagenknecht/lootscraper"
-include = ["config.default.toml"]
-
-[tool.poetry.scripts]
-lootscraper = 'lootscraper.main:main'
-
-[tool.poetry.urls]
-"Bug Tracker" = "https://github.com/eikowagenknecht/lootscraper/issues"
-
-[tool.poetry.dependencies]
-python = "^3.11"
-alembic = "^1.12.0"
-feedgen = "^0.9.0"
-<<<<<<< HEAD
-humanize = "^4.8.0"
-httpx = "^0.23.3"
-python-telegram-bot = { version = "^20.2", extras = ["rate-limiter"] }
-playwright = "^1.38.0"
-SQLAlchemy = "^2.0.21"
-Unidecode = "^1.3.7"
-=======
-humanize = "^4.7.0"
-httpx = "^0.24.1"
-python-telegram-bot = { version = "^20.4", extras = ["rate-limiter"] }
-playwright = "^1.36.0"
-SQLAlchemy = "^2.0.19"
-Unidecode = "^1.3.6"
->>>>>>> 35a7d24a
-xvfbwrapper = "^0.2.9"
-
-[tool.poetry.group.dev]
-optional = true
-
-[tool.poetry.group.dev.dependencies]
-# Linting
-ruff = "^0.0.292"
-# Formatting
-black = "^23.9.1"
-# Type checking
-<<<<<<< HEAD
-mypy = "^1.5"
-# Profiling
-# scalene = "^1.5.19"
-pytest = "^7.4.2"
-=======
-mypy = "^1.4.1"
-# Profiling
-# scalene = "^1.5.19"
-pytest = "^7.4.0"
-# Python standard
-setuptools = "^68.0.0"
-wheel = "^0.41.1"
->>>>>>> 35a7d24a
-
-[build-system]
-requires = ["poetry-core"]
-build-backend = "poetry.core.masonry.api"
-
-[tool.ruff]
-# See rules here: https://beta.ruff.rs/docs/rules/
-select = [
-    "F",
-    "W",
-    "B", 
-    "E", 
-    "I", 
-    "N", 
-    "PLC",
-    "PLE",
-    # "PLR",
-    "PLW",
-    "TRY",
-    "PTH",
-    "TID",
-    "SIM",
-    "ARG",
-    "TCH",
-    "RET",
-    "UP",
-    "YTT",
-    "SLF",
-    "ANN",
-    "S",
-    "A",
-    "COM",
-    "DTZ",
-    "C4",
-    "ISC",
-    "PIE",
-    "T20",
-    "PYI",
-    "PT",
-    "Q",
-    "RSE",
-    "INP",
-    "ICN"
-]
-
-ignore = [
-    "S101", # Use of assert detected
-    "E501", # Line too long
-    "TRY003", # Long messages in exceptions
-] 
-
-[tool.mypy]
-python_version = "3.11"
-# ignore imports from 3rd party libraries where no stubs are available
-ignore_missing_imports = true
-warn_unused_configs = true
-disallow_untyped_calls = true
-disallow_untyped_defs = true
-# disallow_any_unimported = true
-# disallow_any_expr = true
-disallow_any_generics = true
-# plugins = "sqlalchemy.ext.mypy.plugin" # Needed for SQLAlchemy 1.4 only+[tool.poetry]
+name = "lootscraper"
+version = "1.5.0"
+description = "RSS feeds and Telegram bot for free game and loot offers."
+authors = ["Eiko Wagenknecht <git@eiko-wagenknecht.de>"]
+readme = "README.md"
+license = "CC-BY-NC-SA-4.0"
+repository = "https://github.com/eikowagenknecht/lootscraper"
+include = ["config.default.toml"]
+
+[tool.poetry.scripts]
+lootscraper = 'lootscraper.main:main'
+
+[tool.poetry.urls]
+"Bug Tracker" = "https://github.com/eikowagenknecht/lootscraper/issues"
+
+[tool.poetry.dependencies]
+python = "^3.11"
+alembic = "^1.12.0"
+feedgen = "^0.9.0"
+humanize = "^4.8.0"
+httpx = "^0.24.1"
+python-telegram-bot = { version = "^20.4", extras = ["rate-limiter"] }
+playwright = "^1.38.0"
+SQLAlchemy = "^2.0.21"
+Unidecode = "^1.3.7"
+xvfbwrapper = "^0.2.9"
+
+[tool.poetry.group.dev]
+optional = true
+
+[tool.poetry.group.dev.dependencies]
+# Linting
+ruff = "^0.0.292"
+# Formatting
+black = "^23.9.1"
+# Type checking
+mypy = "^1.5"
+# Profiling
+# scalene = "^1.5.19"
+pytest = "^7.4.2"
+# Python standard
+setuptools = "^68.0.0"
+wheel = "^0.41.1"
+
+[build-system]
+requires = ["poetry-core"]
+build-backend = "poetry.core.masonry.api"
+
+[tool.ruff]
+# See rules here: https://beta.ruff.rs/docs/rules/
+select = [
+    "F",
+    "W",
+    "B",
+    "E",
+    "I",
+    "N",
+    "PLC",
+    "PLE",
+    # "PLR",
+    "PLW",
+    "TRY",
+    "PTH",
+    "TID",
+    "SIM",
+    "ARG",
+    "TCH",
+    "RET",
+    "UP",
+    "YTT",
+    "SLF",
+    "ANN",
+    "S",
+    "A",
+    "COM",
+    "DTZ",
+    "C4",
+    "ISC",
+    "PIE",
+    "T20",
+    "PYI",
+    "PT",
+    "Q",
+    "RSE",
+    "INP",
+    "ICN",
+]
+
+ignore = [
+    "S101",   # Use of assert detected
+    "E501",   # Line too long
+    "TRY003", # Long messages in exceptions
+]
+
+[tool.mypy]
+python_version = "3.11"
+# ignore imports from 3rd party libraries where no stubs are available
+ignore_missing_imports = true
+warn_unused_configs = true
+disallow_untyped_calls = true
+disallow_untyped_defs = true
+# disallow_any_unimported = true
+# disallow_any_expr = true
+disallow_any_generics = true
+# plugins = "sqlalchemy.ext.mypy.plugin" # Needed for SQLAlchemy 1.4 only